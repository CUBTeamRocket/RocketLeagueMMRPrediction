"""Defines command line entrypoints to the this library."""
import asyncio
import sys
import functools
import logging
import coloredlogs
<<<<<<< HEAD

from sdbus_block import networkmanager as nm

from . import load
=======
#from . import load
>>>>>>> e83da3cb
from . import migration
from . import logger

from . import filters

def _call_with_sys_argv(function):
    @functools.wraps(function)
    def call_with_sys_argv():
        coloredlogs.install(level='INFO', logger=logger)
        logger.setLevel(logging.INFO)
        function(*sys.argv[1:])
    return call_with_sys_argv


@_call_with_sys_argv
def convert_replay():
    """Convert the game provided through sys.argv."""
    from . import vpn
    import sdbus
    sdbus.set_default_bus(sdbus.sd_bus_open_system())
    cycler = vpn.VPNCycler()
    import ipdb; ipdb.set_trace()
    print(nm.all_devices)


@_call_with_sys_argv
def fill_cache_with_tracker_rank(filepath):
    """Fill a player info cache in a directory of replays."""
    loop = asyncio.get_event_loop()
    task = migration.populate_player_cache_from_directory_using_tracker_network(filepath)
    loop.run_until_complete(task)


@_call_with_sys_argv
def _iter_cache(filepath):
    import json
    from . import player_cache as cache
    missing_data = 0
    present_data = 0
    for player_key, player_data in cache.PlayerCache.new_with_cache_directory(filepath):
        if present_data > 5:
            break
        try:
            filters.test_mmr(player_data, player_key)
        except filters.NotInTrackerNetwork:
            pass
            #print('failed for: ', player_key)
        except filters.NoMMRHistory:
            pass
        if player_data is cache.PlayerNotFoundOnTrackerNetwork:
            missing_data += 1
        else:
            present_data += 1

    print(f"missing data: {missing_data}, present_data: {present_data}")

@_call_with_sys_argv
def _copy_games(source, dest):
    task = migration.copy_games_if_metadata_available_and_conditions_met(source, dest)
    loop = asyncio.get_event_loop()
    loop.run_until_complete(task)<|MERGE_RESOLUTION|>--- conflicted
+++ resolved
@@ -4,18 +4,14 @@
 import functools
 import logging
 import coloredlogs
-<<<<<<< HEAD
 
 from sdbus_block import networkmanager as nm
 
 from . import load
-=======
-#from . import load
->>>>>>> e83da3cb
 from . import migration
 from . import logger
+from . import filters
 
-from . import filters
 
 def _call_with_sys_argv(function):
     @functools.wraps(function)
