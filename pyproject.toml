[tool.poetry]
name = "rocket-league-mmr-prediction"
version = "0.1.0"
description = ""
authors = ["Ivan Malison <IvanMalison@gmail.com>"]
packages = [{include = "rocket_league_mmr_prediction"}]

[tool.poetry.dependencies]
python = "^3.10"
torch = "^2.0.0"
numpy = "^1.24.2"
#carball-lite = { git = "https://github.com/CUBTeamRocket/carball-lite" }
aiofiles = "^23.1.0"
nvidia-cuda-cupti-cu11 = "11.7.101"
plyvel = "^1.5.0"
backoff = "^2.2.1"
aiocurl = "^0.0.3.post1"
coloredlogs = "^15.0.1"
<<<<<<< HEAD
sdbus-networkmanager = "^1.1.0"
=======
aiohttp = "^3.8.4"
tqdm = "^4.65.0"
matplotlib = "^3.7.1"
tk = "^0.1.0"
>>>>>>> e83da3cb

[tool.poetry.group.dev.dependencies]
python-lsp-server = {extras = ["all"], version = "^1.7.1"}
ipdb = "^0.13.13"

[tool.poetry.scripts]
convert_rl_replay = 'rocket_league_mmr_prediction.console:convert_replay'
fill_cache_with_tracker_rank = 'rocket_league_mmr_prediction.console:fill_cache_with_tracker_rank'
iter_cache = 'rocket_league_mmr_prediction.console:_iter_cache'
copy_games = 'rocket_league_mmr_prediction.console:_copy_games'

rlbc_download = 'rocket_league_mmr_prediction.download.console:run'

[build-system]
requires = ["poetry-core"]
build-backend = "poetry.core.masonry.api"<|MERGE_RESOLUTION|>--- conflicted
+++ resolved
@@ -9,21 +9,18 @@
 python = "^3.10"
 torch = "^2.0.0"
 numpy = "^1.24.2"
-#carball-lite = { git = "https://github.com/CUBTeamRocket/carball-lite" }
+carball-lite = { git = "https://github.com/CUBTeamRocket/carball-lite" }
 aiofiles = "^23.1.0"
 nvidia-cuda-cupti-cu11 = "11.7.101"
 plyvel = "^1.5.0"
 backoff = "^2.2.1"
 aiocurl = "^0.0.3.post1"
 coloredlogs = "^15.0.1"
-<<<<<<< HEAD
 sdbus-networkmanager = "^1.1.0"
-=======
 aiohttp = "^3.8.4"
 tqdm = "^4.65.0"
 matplotlib = "^3.7.1"
 tk = "^0.1.0"
->>>>>>> e83da3cb
 
 [tool.poetry.group.dev.dependencies]
 python-lsp-server = {extras = ["all"], version = "^1.7.1"}
